﻿using EvCoOwnership.Services.Interfaces;
using EvCoOwnership.Services.Services;
using Microsoft.Extensions.Configuration;
using Microsoft.Extensions.DependencyInjection;
using System;
using System.Collections.Generic;
using System.Linq;
using System.Text;
using System.Threading.Tasks;

namespace EvCoOwnership.Services
{
    public static class ServiceConfigurations
    {
        public static IServiceCollection AddServiceConfigurations(this IServiceCollection services, IConfiguration configuration)
        {
            services.AddDependencies(configuration);
            return services;
        }

        public static void AddDependencies(this IServiceCollection services, IConfiguration configuration)
        {
            services.AddScoped<IUserService, UserService>();
            services.AddScoped<IAuthService, AuthService>();
            services.AddScoped<ILicenseVerificationService, LicenseVerificationService>();
            services.AddScoped<ICoOwnerEligibilityService, CoOwnerEligibilityService>();
            services.AddScoped<IFileUploadService, FileUploadService>();
            services.AddScoped<INotificationService, NotificationService>();
            services.AddScoped<IVehicleService, VehicleService>();
<<<<<<< HEAD
            services.AddScoped<IUserProfileService, UserProfileService>();
=======
            services.AddScoped<IBookingService, BookingService>();
            services.AddScoped<IPaymentService, PaymentService>();
            services.AddScoped<IMaintenanceService, MaintenanceService>();
>>>>>>> a6ce1bf6
        }
    }
}<|MERGE_RESOLUTION|>--- conflicted
+++ resolved
@@ -27,13 +27,10 @@
             services.AddScoped<IFileUploadService, FileUploadService>();
             services.AddScoped<INotificationService, NotificationService>();
             services.AddScoped<IVehicleService, VehicleService>();
-<<<<<<< HEAD
-            services.AddScoped<IUserProfileService, UserProfileService>();
-=======
             services.AddScoped<IBookingService, BookingService>();
             services.AddScoped<IPaymentService, PaymentService>();
             services.AddScoped<IMaintenanceService, MaintenanceService>();
->>>>>>> a6ce1bf6
+            services.AddScoped<IUserProfileService, UserProfileService>();
         }
     }
 }