﻿using EvCoOwnership.Services.Interfaces;
using EvCoOwnership.Services.Services;
using Microsoft.Extensions.Configuration;
using Microsoft.Extensions.DependencyInjection;
using System;
using System.Collections.Generic;
using System.Linq;
using System.Text;
using System.Threading.Tasks;

namespace EvCoOwnership.Services
{
    public static class ServiceConfigurations
    {
        public static IServiceCollection AddServiceConfigurations(this IServiceCollection services, IConfiguration configuration)
        {
            services.AddDependencies(configuration);
            return services;
        }

        public static void AddDependencies(this IServiceCollection services, IConfiguration configuration)
        {
            services.AddScoped<IUserService, UserService>();
            services.AddScoped<IAuthService, AuthService>();
<<<<<<< HEAD
            services.AddScoped<IFileUploadService, FileUploadService>();
=======
            services.AddScoped<ILicenseVerificationService, LicenseVerificationService>();
            services.AddScoped<ICoOwnerEligibilityService, CoOwnerEligibilityService>();
>>>>>>> a928b604
        }
    }
}<|MERGE_RESOLUTION|>--- conflicted
+++ resolved
@@ -22,12 +22,9 @@
         {
             services.AddScoped<IUserService, UserService>();
             services.AddScoped<IAuthService, AuthService>();
-<<<<<<< HEAD
-            services.AddScoped<IFileUploadService, FileUploadService>();
-=======
             services.AddScoped<ILicenseVerificationService, LicenseVerificationService>();
             services.AddScoped<ICoOwnerEligibilityService, CoOwnerEligibilityService>();
->>>>>>> a928b604
+            services.AddScoped<IFileUploadService, FileUploadService>();
         }
     }
 }